from colorama import Fore
import numpy as np
from torch import cuda
import cv2 as cv
import utils
import mitsuba as mi
import pickle
import numpy as np

# import matplotlib.pyplot as plt
import os
from scipy.io import savemat

import threading


def load_interpolations(file_path: str):
    """
    Load the interpolators.

    Args:
        file_path (str): path to the interpolators.

    Returns:
        _type_: _description_
    """
    with open(file_path, "rb") as f:
        return pickle.load(f)


def create_directory(directory: str):
    """
    Create the folder in the given path if it does not exist.

    Args:
        directory (str): path to check.
    """
    try:
        if not os.path.exists(directory):
            print(f"Folder '{directory}' does not exists. Starting creation...")
            os.makedirs(directory)
            print(f"Folder '{directory}' created successfully.")
    except OSError as e:
        print(f"Error creating folder: {e}")


def compute_priors(
    S0: np.ndarray,
    aolp: np.ndarray,
    dolp: np.ndarray,
    mask: np.ndarray,
    normals: np.ndarray,
    index: int,
    output_directory: str,
    output_name: str,
) -> None:
    """
    Computes the priors required by Deep Shape's Neural network.

    Args:
        S0 (np.ndarray): stoke 0, i.e., total intensity.
        aolp (np.ndarray): Angle of linear polarization.
        dolp (np.ndarray): Degree of linear polarization.
        mask (np.ndarray): Binary mask for targeting only the prominent object.
        normals (np.ndarray): Surface normals of said object.
        index (int): index of current object's frame.
        output_directory (str): directory path for storing outputs.
    """
    interps = load_interpolations("deepSfP_priors_reverse.pkl")

    output_directory += "for_deep_shape/"

    # Create output folder if not existing.
    create_directory(output_directory)

    # ground truth normals.
    normals[:, 1] *= -1
    normals[:, 2] *= -1

    H, W = S0.shape[:2]

    flattened_aolp, flattened_dolp, flattened_mask = (
        aolp.flatten(),
        dolp.flatten(),
        mask.flatten(),
    )

    masked_flattened_aolp, masked_flattened_dolp = (
        flattened_aolp[flattened_mask],
        flattened_dolp[flattened_mask],
    )

    # ----- Compute priors -----

    curr_prior = np.zeros((H * W, 9))

    def interpolate_thread(i):
        print(f"Interpolating {i} ...")
        curr_prior[flattened_mask, i] = interps[i](
            masked_flattened_aolp, masked_flattened_dolp
        )

    threads = [threading.Thread(target=interpolate_thread, args=(i,)) for i in range(9)]
    for thread in threads:
        thread.start()

    # Wait for all threads to finish
    for thread in threads:
        thread.join()

    curr_prior = np.reshape(curr_prior, (H, W, 9))

    print("saving priors in .mat")

    savemat(
        f"{output_directory}{output_name}_{index}_with_priors.mat",
        {
            "normals_prior": curr_prior,
            "mask": mask.astype(int),
            "normals_gt": normals,
            "images": S0,  # np.stack([I0, I45, I90, I135], axis=2)
        },
    )


def write_output_data(
<<<<<<< HEAD
    output_name: str,
=======
    object_name: str,
>>>>>>> 3b194a8f
    # I: np.ndarray,
    S0: np.ndarray,
    S1: np.ndarray,
    S2: np.ndarray,
    S3: np.ndarray,
    normals: np.ndarray,
<<<<<<< HEAD
    specular_amount: float,
=======
>>>>>>> 3b194a8f
    # positions: np.ndarray,
    index: int,
    output_directory: str = "outputs/",
    comparator_folder_name: str = "for_comparator/",
) -> None:
    """
    Use the extracted layers from the rendered scene to compute and store information such
    as the Degree and Angle of linear polarization, normals and other data.

    Args:
        I (np.ndarray): Intensities.
        S0 (np.ndarray): Stoke 0
        S1 (np.ndarray): Stoke 1
        S2 (np.ndarray): Stoke 2
        normals (np.ndarray): _description_
        positions (np.ndarray): _description_
        index (int): index of the current snapshot angle, used to define the path.
    """
<<<<<<< HEAD
=======
    # utils.plot_rgb_image(I)

    # ----- Extract and convert data. -----

    # ? -------- Data is already fetched in Float64 format.

    # normals = normals.astype(np.double)
    # positions = positions.astype(np.double)

    # # ! Convert also stokes to double
    # S0, S1, S2 = S0.astype(np.double), S1.astype(np.double), S2.astype(np.double)
    # # ! --

    # ? ---------

>>>>>>> 3b194a8f
    S0[S0 == 0] = np.finfo(float).eps  # Prevent Zero-Divisions in Dolp computation.
    aolp = 0.5 * np.arctan2(S2, S1)
    dolp = np.sqrt(S1**2 + S2**2) / S0
    angle_n = cv.applyColorMap(
        ((aolp + np.pi / 2) / np.pi * 255.0).astype(np.uint8), cv.COLORMAP_HSV
    )

    # ! Generalize this to compute the light direction for comparator.
    # import numpy as np

    # armadillo_position = np.array([0, -0.08, 0])  # Adjust the position if needed based on the translation
    # light_position = np.array([90.0, 90.0, 75.0])

    # light_direction = light_position - armadillo_position
    # light_direction = light_direction / np.linalg.norm(light_direction)  # Normalize the direction vector

    # print("Estimated light direction:", light_direction)
    # ! ----

    # ----- Write computed data as files. -----

<<<<<<< HEAD
    imgs_path = f"{output_directory}{output_name}_{index}_"
=======
    imgs_path = f"{output_directory}{object_name}_{index}_"
>>>>>>> 3b194a8f
    # cv.imwrite(f"{imgs_path}I.png", np.clip(I * 255.0, 0, 255).astype(np.uint8))
    cv.imwrite(f"{imgs_path}S0.png", np.clip(S0 * 255.0, 0, 255).astype(np.uint8))
    cv.imwrite(f"{imgs_path}DOLP.png", (dolp * 255.0).astype(np.uint8))
    cv.imwrite(f"{imgs_path}AOLP_COLOURED.png", angle_n)
    cv.imwrite(
        f"{imgs_path}NORMALS.png", ((normals + 1.0) * 0.5 * 255.0).astype(np.uint8)
    )

    # ----- Compute binary mask. -----

    # mask = normals.copy()
    # mask[mask > 0.0] = 255.0
<<<<<<< HEAD
    mask = (np.sum(np.square(normals), axis=-1) > 0.0).astype(np.uint8)
=======
    mask = (normals[..., 0] > 0.0).astype(np.uint8)
>>>>>>> 3b194a8f

    # utils.plot_rgb_image(np.clip(mask, 0, 255).astype(np.uint8))

    comparator_folder_path = f"{output_directory}{comparator_folder_name}"

    # Create comparator output folder if not existing.
    create_directory(comparator_folder_path)

    # ----- Store .mat data for William's Matlab comparator. -----

    spec_mask = mask.astype(bool) if specular_amount != 0.0 else (mask * 0).astype(bool)

    print(f"Spec values: {set(spec_mask.flatten())}")

    savemat(
        f"{comparator_folder_path}{output_name}_{index}.mat",
        {
            "images": S0,
            "unpol": S0 - np.sqrt(S1**2 + S2**2 + S3**2),
            "dolp": dolp,
            "aolp": aolp,
            "mask": mask.astype(bool),
            "spec": spec_mask,
        },
    )

    # ----- Compute input (with priors) for Deep Shape's Neural network. -----

    # compute_priors(S0, aolp, dolp, mask, normals, index, output_directory, output_name)


def capture_scene(
    output_name: str,
    scene_file_path: str,
    index: int,
    chosen_reflectance: str,
    camera_width: int,
    camera_height: int,
    angle: float = 0.0,
    sample_count: int = 16,
) -> tuple[
    np.ndarray, np.ndarray, np.ndarray, np.ndarray, np.ndarray, np.ndarray, np.ndarray
]:
    """
    Capture data from a scene using Mitsuba.

    Args:
        scene_file_path (str): Path to the scene file to render.
        index (int): index of the current snapshot angle, used to define the path.
        camera_width (int, optional): Width of the camera sensor. Defaults to 1024.
        camera_height (int, optional): Height of the camera sensor. Defaults to 768.
        angle (float, optional): Camera rotation angle in degrees. Defaults to 0.
        sample_count (int, optional): Number of samples to use for rendering. Defaults to 3.
        tilt (float, optional): Camera tilt angle in degrees. Defaults to 0.

    Returns:
        tuple: A tuple containing the captured data as NumPy arrays:
            - I: RGB image (camera rendering)
            - S0, S1, S2, S3: Stokes parameters
            - normals: Surface normals
            - positions: Surface positions
    """
    reflectance_types = {
        "specular": {"specular": 1.0, "diffuse": 0.0},
        "diffuse": {"diffuse": 1.0, "specular": 0.0},
        "mixed": {"diffuse": 0.5, "specular": 0.5},
        "realistic": {"diffuse": 0.2, "specular": 1.0},
    }
    specular_amount = reflectance_types[chosen_reflectance]["specular"]
    diffuse_amount = reflectance_types[chosen_reflectance]["diffuse"]
    try:
        # ----- Load the scene ----.
        scene = mi.load_file(
            scene_file_path,
            camera_width=camera_width,
            camera_height=camera_height,
            angle=angle,
            sample_count=sample_count,
            diffuse=diffuse_amount,
            specular=specular_amount,
        )

        sensor = scene.sensors()[0]
        scene.integrator().render(scene, sensor)

        # ----- Extract film's layers (i.e., stokes, normals, etc...) -----

        layers_dict = utils.extract_chosen_layers_as_numpy(
            sensor.film(),
            {
                # "<root>": mi.Bitmap.PixelFormat.RGB,
                "S0": mi.Bitmap.PixelFormat.Y,
                "S1": mi.Bitmap.PixelFormat.Y,
                "S2": mi.Bitmap.PixelFormat.Y,
                "S3": mi.Bitmap.PixelFormat.Y,
                "nn": mi.Bitmap.PixelFormat.XYZ,
                "pos": mi.Bitmap.PixelFormat.XYZ,
            },
        )

        # ----- Produce the output data based on the extracted layers. -----

        write_output_data(
<<<<<<< HEAD
            output_name=output_name,
=======
            object_name=object_name,
>>>>>>> 3b194a8f
            # I=layers_dict["<root>"],
            S0=layers_dict["S0"],
            S1=layers_dict["S1"],
            S2=layers_dict["S2"],
            S3=layers_dict["S3"],
            normals=layers_dict["nn"],
            # positions=layers_dict["pos"],
            index=index,
            specular_amount=specular_amount,
        )
    except Exception as e:
        print(f"{Fore.LIGHTMAGENTA_EX} Exception: {e}.{Fore.WHITE}")
        return


def main() -> None:
    debug_stop_iteration = 1
    camera_width = 1224  # 1920
    camera_height = 1024  # 1450
    sample_count = 56  # Higher means better quality - 16, 156, 256
    scene_files_path = "./scene_files/"

    chosen_shape = "dragon"  # dragon, thai, armadillo, sphere, cube
    chosen_camera = "persp"  # orth, persp
    chosen_material = "pplastic"  # pplastic, conductor
    chosen_reflectance = "diffuse"  # diffuse, specular, mixed, realistic

    # * OK sphere_persp_pplastic_diffuse
    # * OK dragon_persp_pplastic_diffuse

    scene_path = (
        f"{scene_files_path}{chosen_shape}/{chosen_camera}_{chosen_material}.xml"
    )

    total = len(range(0, 360, 60))
    total = total if total < debug_stop_iteration else debug_stop_iteration
    print("Start processing:\n")

    # ? cuda.init()

    # Start capturing the scene from different angles:
    for angle_index, current_angle in enumerate(range(0, 360, 60)):
        # ? cuda.empty_cache()
        if debug_stop_iteration == angle_index:
            # In case of DEBUG-testing, stops the execution at the required iteration.
            print(f"[DEBUG]: PROCESSING STOPPED AT ITERATION {debug_stop_iteration}")
            return
        print(f"Starting with angle {angle_index + 1}/{total}...")
        capture_scene(
            output_name=f"{chosen_shape}_{chosen_camera}_{chosen_material}_{chosen_reflectance}",
            scene_file_path=scene_path,
            index=angle_index,
            camera_width=camera_width,
            camera_height=camera_height,
            angle=current_angle,
            sample_count=sample_count,
            chosen_reflectance=chosen_reflectance,
        )
        print(f"{angle_index + 1}/{total} processed.\n")


if __name__ == "__main__":
    main()<|MERGE_RESOLUTION|>--- conflicted
+++ resolved
@@ -124,21 +124,14 @@
 
 
 def write_output_data(
-<<<<<<< HEAD
     output_name: str,
-=======
-    object_name: str,
->>>>>>> 3b194a8f
     # I: np.ndarray,
     S0: np.ndarray,
     S1: np.ndarray,
     S2: np.ndarray,
     S3: np.ndarray,
     normals: np.ndarray,
-<<<<<<< HEAD
     specular_amount: float,
-=======
->>>>>>> 3b194a8f
     # positions: np.ndarray,
     index: int,
     output_directory: str = "outputs/",
@@ -157,24 +150,6 @@
         positions (np.ndarray): _description_
         index (int): index of the current snapshot angle, used to define the path.
     """
-<<<<<<< HEAD
-=======
-    # utils.plot_rgb_image(I)
-
-    # ----- Extract and convert data. -----
-
-    # ? -------- Data is already fetched in Float64 format.
-
-    # normals = normals.astype(np.double)
-    # positions = positions.astype(np.double)
-
-    # # ! Convert also stokes to double
-    # S0, S1, S2 = S0.astype(np.double), S1.astype(np.double), S2.astype(np.double)
-    # # ! --
-
-    # ? ---------
-
->>>>>>> 3b194a8f
     S0[S0 == 0] = np.finfo(float).eps  # Prevent Zero-Divisions in Dolp computation.
     aolp = 0.5 * np.arctan2(S2, S1)
     dolp = np.sqrt(S1**2 + S2**2) / S0
@@ -196,11 +171,7 @@
 
     # ----- Write computed data as files. -----
 
-<<<<<<< HEAD
     imgs_path = f"{output_directory}{output_name}_{index}_"
-=======
-    imgs_path = f"{output_directory}{object_name}_{index}_"
->>>>>>> 3b194a8f
     # cv.imwrite(f"{imgs_path}I.png", np.clip(I * 255.0, 0, 255).astype(np.uint8))
     cv.imwrite(f"{imgs_path}S0.png", np.clip(S0 * 255.0, 0, 255).astype(np.uint8))
     cv.imwrite(f"{imgs_path}DOLP.png", (dolp * 255.0).astype(np.uint8))
@@ -213,11 +184,7 @@
 
     # mask = normals.copy()
     # mask[mask > 0.0] = 255.0
-<<<<<<< HEAD
     mask = (np.sum(np.square(normals), axis=-1) > 0.0).astype(np.uint8)
-=======
-    mask = (normals[..., 0] > 0.0).astype(np.uint8)
->>>>>>> 3b194a8f
 
     # utils.plot_rgb_image(np.clip(mask, 0, 255).astype(np.uint8))
 
@@ -321,11 +288,7 @@
         # ----- Produce the output data based on the extracted layers. -----
 
         write_output_data(
-<<<<<<< HEAD
             output_name=output_name,
-=======
-            object_name=object_name,
->>>>>>> 3b194a8f
             # I=layers_dict["<root>"],
             S0=layers_dict["S0"],
             S1=layers_dict["S1"],
