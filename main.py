--- conflicted
+++ resolved
@@ -183,11 +183,7 @@
     S0: np.ndarray,
     S1: np.ndarray,
     S2: np.ndarray,
-<<<<<<< HEAD
     # S3,
-=======
-    S3,
->>>>>>> d0210bd0
     normals: np.ndarray,
     positions: np.ndarray,
     index: int,
@@ -230,12 +226,9 @@
     cv.imwrite(f"imgs/AOLP_{index}.png", angle_n)
     cv.imwrite(f"imgs/N_{index}.png", ((normals + 1.0) * 0.5 * 255).astype(np.uint8))
 
-<<<<<<< HEAD
     # mask = dolp.copy()
     # mask[mask > 0.0] = 255.0
     # utils.plot_rgb_image(np.clip(mask, 0, 255).astype(np.uint8))
-=======
->>>>>>> d0210bd0
 
     mask = normals.copy()
     mask[mask > 0.] = 255.
@@ -244,15 +237,9 @@
 
     mask = mask.astype(bool)
 
-<<<<<<< HEAD
     # total_polarized_intensity = np.sqrt(S1^2 + S2^2 + S3^2)
 
     # unpolarized_intensity = S0 - total_polarized_intensity
-=======
-    total_polarized_intensity = np.sqrt(S1^2 + S2^2 + S3^2)
-
-    unpolarized_intensity = S0 - total_polarized_intensity
->>>>>>> d0210bd0
 
     savemat(
         "imgs/data.mat",
@@ -319,11 +306,7 @@
                 "S0": mi.Bitmap.PixelFormat.Y,
                 "S1": mi.Bitmap.PixelFormat.Y,
                 "S2": mi.Bitmap.PixelFormat.Y,
-<<<<<<< HEAD
                 # "S3": mi.Bitmap.PixelFormat.Y,
-=======
-                "S3": mi.Bitmap.PixelFormat.Y,
->>>>>>> d0210bd0
                 "nn": mi.Bitmap.PixelFormat.XYZ,
                 "pos": mi.Bitmap.PixelFormat.XYZ,
             },
@@ -336,11 +319,7 @@
             S0=layers_dict["S0"],
             S1=layers_dict["S1"],
             S2=layers_dict["S2"],
-<<<<<<< HEAD
             # S3=layers_dict["S3"],
-=======
-            S3=layers_dict["S3"],
->>>>>>> d0210bd0
             normals=layers_dict["nn"],
             positions=layers_dict["pos"],
             index=index,
